--- conflicted
+++ resolved
@@ -1,10 +1,6 @@
 //@ only-cdb
 //@ compile-flags:-g
-<<<<<<< HEAD
-
-=======
-//
->>>>>>> 633c92cd
+//
 // cdb-command: g
 //
 // cdb-command: dx a
