--- conflicted
+++ resolved
@@ -72,10 +72,6 @@
 LL |     vec1.resize(10, 0);
    |     ^^^^^^^^^^^^^^^^^^
 
-<<<<<<< HEAD
-error: this argument is a mutable reference, but not used mutably
-  --> $DIR/slow_vector_initialization.rs:62:18
-=======
 error: slow zero-filling initialization
   --> $DIR/slow_vector_initialization.rs:67:5
    |
@@ -102,15 +98,10 @@
 
 error: this argument is a mutable reference, but not used mutably
   --> $DIR/slow_vector_initialization.rs:78:18
->>>>>>> d3c5b488
    |
 LL | fn do_stuff(vec: &mut [u8]) {}
    |                  ^^^^^^^^^ help: consider changing to: `&[u8]`
    |
    = note: `-D clippy::needless-pass-by-ref-mut` implied by `-D warnings`
 
-<<<<<<< HEAD
-error: aborting due to 10 previous errors
-=======
 error: aborting due to 13 previous errors
->>>>>>> d3c5b488
