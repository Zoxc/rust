--- conflicted
+++ resolved
@@ -15,13 +15,8 @@
 impl<A> vec_monad<A> for Vec<A> {
     fn bind<B, F>(&self, mut f: F) where F: FnMut(A) -> Vec<B> {
         let mut r = panic!();
-<<<<<<< HEAD
-        for elt in self.iter() { r = r + f(*elt); }
-        //~^ ERROR binary operation `+` cannot be applied to type `collections::vec::Vec<B>`
-=======
         for elt in self { r = r + f(*elt); }
         //~^ ERROR the type of this value must be known
->>>>>>> 3484706c
    }
 }
 fn main() {
