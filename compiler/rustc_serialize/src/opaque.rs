--- conflicted
+++ resolved
@@ -2,7 +2,9 @@
 use crate::serialize::{Decodable, Decoder, Encodable, Encoder};
 use std::fs::File;
 use std::io::{self, Write};
+use std::marker::PhantomData;
 use std::mem::MaybeUninit;
+use std::ops::Range;
 use std::path::Path;
 use std::ptr;
 
@@ -459,32 +461,26 @@
 // Decoder
 // -----------------------------------------------------------------------------
 
+// Conceptually, `MemDecoder` wraps a `&[u8]` with a cursor into it that is always valid.
+// This is implemented with three pointers, two which represent the original slice and a
+// third that is our cursor.
+// It is an invariant of this type that start <= current <= end.
+// Additionally, the implementation of this type never modifies start and end.
 pub struct MemDecoder<'a> {
-    pub data: &'a [u8],
-    position: usize,
+    start: *const u8,
+    current: *const u8,
+    end: *const u8,
+    _marker: PhantomData<&'a u8>,
 }
 
 impl<'a> MemDecoder<'a> {
     #[inline]
     pub fn new(data: &'a [u8], position: usize) -> MemDecoder<'a> {
-        MemDecoder { data, position }
-    }
-
-    #[inline]
-<<<<<<< HEAD
-    pub fn position(&self) -> usize {
-        self.position
-    }
-
-    #[inline]
-    pub fn set_position(&mut self, pos: usize) {
-        self.position = pos
-    }
-
-    #[inline]
-    pub fn advance(&mut self, bytes: usize) {
-        self.position += bytes;
-=======
+        let Range { start, end } = data.as_ptr_range();
+        MemDecoder { start, current: data[position..].as_ptr(), end, _marker: PhantomData }
+    }
+
+    #[inline]
     pub fn data(&self) -> &'a [u8] {
         // SAFETY: This recovers the original slice, only using members we never modify.
         unsafe { std::slice::from_raw_parts(self.start, self.len()) }
@@ -541,15 +537,20 @@
         }
         let guard = SetOnDrop { current: previous, decoder: self };
         func(guard.decoder)
->>>>>>> eb628775
     }
 }
 
 macro_rules! read_leb128 {
-    ($dec:expr, $fun:ident) => {{ leb128::$fun($dec.data, &mut $dec.position) }};
+    ($dec:expr, $fun:ident) => {{ leb128::$fun($dec) }};
 }
 
 impl<'a> Decoder for MemDecoder<'a> {
+    #[inline]
+    fn position(&self) -> usize {
+        // SAFETY: This type guarantees start <= current
+        unsafe { self.current.sub_ptr(self.start) }
+    }
+
     #[inline]
     fn read_u128(&mut self) -> u128 {
         read_leb128!(self, read_u128_leb128)
@@ -567,19 +568,11 @@
 
     #[inline]
     fn read_u16(&mut self) -> u16 {
-        let bytes = [self.data[self.position], self.data[self.position + 1]];
-        let value = u16::from_le_bytes(bytes);
-        self.position += 2;
-        value
+        u16::from_le_bytes(self.read_array())
     }
 
     #[inline]
     fn read_u8(&mut self) -> u8 {
-<<<<<<< HEAD
-        let value = self.data[self.position];
-        self.position += 1;
-        value
-=======
         if self.current == self.end {
             Self::decoder_exhausted();
         }
@@ -589,7 +582,6 @@
             self.current = self.current.add(1);
             byte
         }
->>>>>>> eb628775
     }
 
     #[inline]
@@ -614,51 +606,15 @@
 
     #[inline]
     fn read_i16(&mut self) -> i16 {
-        let bytes = [self.data[self.position], self.data[self.position + 1]];
-        let value = i16::from_le_bytes(bytes);
-        self.position += 2;
-        value
-    }
-
-    #[inline]
-<<<<<<< HEAD
-    fn read_i8(&mut self) -> i8 {
-        let value = self.data[self.position];
-        self.position += 1;
-        value as i8
-    }
-
-    #[inline]
-=======
->>>>>>> eb628775
+        i16::from_le_bytes(self.read_array())
+    }
+
+    #[inline]
     fn read_isize(&mut self) -> isize {
         read_leb128!(self, read_isize_leb128)
     }
 
     #[inline]
-<<<<<<< HEAD
-    fn read_bool(&mut self) -> bool {
-        let value = self.read_u8();
-        value != 0
-    }
-
-    #[inline]
-    fn read_char(&mut self) -> char {
-        let bits = self.read_u32();
-        std::char::from_u32(bits).unwrap()
-    }
-
-    #[inline]
-    fn read_str(&mut self) -> &'a str {
-        let len = self.read_usize();
-        let sentinel = self.data[self.position + len];
-        assert!(sentinel == STR_SENTINEL);
-        let s = unsafe {
-            std::str::from_utf8_unchecked(&self.data[self.position..self.position + len])
-        };
-        self.position += len + 1;
-        s
-=======
     fn read_raw_bytes(&mut self, bytes: usize) -> &'a [u8] {
         if bytes > self.remaining() {
             Self::decoder_exhausted();
@@ -669,14 +625,16 @@
             self.current = self.current.add(bytes);
             slice
         }
->>>>>>> eb628775
-    }
-
-    #[inline]
-    fn read_raw_bytes(&mut self, bytes: usize) -> &'a [u8] {
-        let start = self.position;
-        self.position += bytes;
-        &self.data[start..self.position]
+    }
+
+    #[inline]
+    fn peek_byte(&self) -> u8 {
+        if self.current == self.end {
+            Self::decoder_exhausted();
+        }
+        // SAFETY: This type guarantees current is inbounds or one-past-the-end, which is end.
+        // Since we just checked current == end, the current pointer must be inbounds.
+        unsafe { *self.current }
     }
 }
 
