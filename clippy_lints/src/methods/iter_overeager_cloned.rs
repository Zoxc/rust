--- conflicted
+++ resolved
@@ -21,11 +21,7 @@
     RmCloned,
 
     // rm `.cloned()`
-<<<<<<< HEAD
-    // e.g. `map` `for_each`
-=======
     // e.g. `map` `for_each` `all` `any`
->>>>>>> 6150bf5b
     NeedlessMove(&'a str, &'a Expr<'a>),
 
     // later `.cloned()`
