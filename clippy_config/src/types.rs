use serde::de::{self, Deserializer, Visitor};
use serde::{ser, Deserialize, Serialize};
use std::fmt;

#[derive(Clone, Debug, Deserialize)]
pub struct Rename {
    pub path: String,
    pub rename: String,
}

#[derive(Clone, Debug, Deserialize)]
#[serde(untagged)]
pub enum DisallowedPath {
    Simple(String),
    WithReason { path: String, reason: Option<String> },
}

impl DisallowedPath {
    pub fn path(&self) -> &str {
        let (Self::Simple(path) | Self::WithReason { path, .. }) = self;

        path
    }

    pub fn reason(&self) -> Option<String> {
        match self {
            Self::WithReason {
                reason: Some(reason), ..
            } => Some(format!("{reason} (from clippy.toml)")),
            _ => None,
        }
    }
}

#[derive(Clone, Copy, Debug, PartialEq, Eq, Deserialize, Serialize)]
pub enum MatchLintBehaviour {
    AllTypes,
    WellKnownTypes,
    Never,
}

#[derive(Debug)]
pub struct MacroMatcher {
    pub name: String,
    pub braces: (char, char),
}

impl<'de> Deserialize<'de> for MacroMatcher {
    fn deserialize<D>(deser: D) -> Result<Self, D::Error>
    where
        D: Deserializer<'de>,
    {
        #[derive(Deserialize)]
        #[serde(field_identifier, rename_all = "lowercase")]
        enum Field {
            Name,
            Brace,
        }
        struct MacVisitor;
        impl<'de> Visitor<'de> for MacVisitor {
            type Value = MacroMatcher;

            fn expecting(&self, formatter: &mut fmt::Formatter<'_>) -> fmt::Result {
                formatter.write_str("struct MacroMatcher")
            }

            fn visit_map<V>(self, mut map: V) -> Result<Self::Value, V::Error>
            where
                V: de::MapAccess<'de>,
            {
                let mut name = None;
                let mut brace: Option<char> = None;
                while let Some(key) = map.next_key()? {
                    match key {
                        Field::Name => {
                            if name.is_some() {
                                return Err(de::Error::duplicate_field("name"));
                            }
                            name = Some(map.next_value()?);
                        },
                        Field::Brace => {
                            if brace.is_some() {
                                return Err(de::Error::duplicate_field("brace"));
                            }
                            brace = Some(map.next_value()?);
                        },
                    }
                }
                let name = name.ok_or_else(|| de::Error::missing_field("name"))?;
                let brace = brace.ok_or_else(|| de::Error::missing_field("brace"))?;
                Ok(MacroMatcher {
                    name,
                    braces: [('(', ')'), ('{', '}'), ('[', ']')]
                        .into_iter()
                        .find(|b| b.0 == brace)
                        .map(|(o, c)| (o.to_owned(), c.to_owned()))
                        .ok_or_else(|| de::Error::custom(format!("expected one of `(`, `{{`, `[` found `{brace}`")))?,
                })
            }
        }

        const FIELDS: &[&str] = &["name", "brace"];
        deser.deserialize_struct("MacroMatcher", FIELDS, MacVisitor)
    }
}

// these impls are never actually called but are used by the various config options that default to
// empty lists
macro_rules! unimplemented_serialize {
    ($($t:ty,)*) => {
        $(
            impl Serialize for $t {
                fn serialize<S>(&self, _serializer: S) -> Result<S::Ok, S::Error>
                where
                    S: ser::Serializer,
                {
                    Err(ser::Error::custom("unimplemented"))
                }
            }
        )*
    }
}

unimplemented_serialize! {
    DisallowedPath,
    Rename,
    MacroMatcher,
}

#[derive(Clone, Copy, Debug, PartialEq, Eq, Deserialize, Serialize)]
pub enum PubUnderscoreFieldsBehaviour {
<<<<<<< HEAD
    PublicallyExported,
=======
    PubliclyExported,
>>>>>>> 8a17125d
    AllPubFields,
}<|MERGE_RESOLUTION|>--- conflicted
+++ resolved
@@ -129,10 +129,6 @@
 
 #[derive(Clone, Copy, Debug, PartialEq, Eq, Deserialize, Serialize)]
 pub enum PubUnderscoreFieldsBehaviour {
-<<<<<<< HEAD
-    PublicallyExported,
-=======
     PubliclyExported,
->>>>>>> 8a17125d
     AllPubFields,
 }